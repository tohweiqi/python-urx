--- conflicted
+++ resolved
@@ -256,11 +256,7 @@
             self.wait()  # make sure we got some data before someone calls us
         except TimeoutException as ex:
             self.close()
-<<<<<<< HEAD
-            raise ex  # make sure we got some data before someone calls us
-=======
             raise ex
->>>>>>> e277ef1a
 
     def send_program(self, prog):
         """
