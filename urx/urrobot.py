--- conflicted
+++ resolved
@@ -115,33 +115,21 @@
         if wait==True, waits for next packet before returning
         """
         return self.rtmon.getJOINTTemperature(wait)
-<<<<<<< HEAD
-
-=======
-    
->>>>>>> e277ef1a
+
     def get_joint_voltage(self, wait=True):
         """
         return measured joint voltage
         if wait==True, waits for next packet before returning
         """
         return self.rtmon.getJOINTVoltage(wait)
-<<<<<<< HEAD
-
-=======
-    
->>>>>>> e277ef1a
+
     def get_joint_current(self, wait=True):
         """
         return measured joint current
         if wait==True, waits for next packet before returning
         """
         return self.rtmon.getJOINTCurrent(wait)
-<<<<<<< HEAD
-
-=======
-    
->>>>>>> e277ef1a
+
     def get_main_voltage(self, wait=True):
         """
         return measured Safety Control Board: Main voltage
@@ -170,11 +158,6 @@
         """
         return self.rtmon.getALLData(wait)
 
-<<<<<<< HEAD
-    
-=======
-
->>>>>>> e277ef1a
     def set_tcp(self, tcp):
         """
         set robot flange to tool tip transformation
@@ -395,11 +378,7 @@
         tjoints.append(lookahead_time)
         tjoints.append(gain)
         return "{}({}[{},{},{},{},{},{}], a={}, v={}, t={}, lookahead_time={}, gain={})".format(command, prefix, *tjoints)
-<<<<<<< HEAD
-        
-=======
-
->>>>>>> e277ef1a
+
     def _format_move(self, command, tpose, acc, vel, radius=0, prefix=""):
         tpose = [round(i, self.max_float_length) for i in tpose]
         tpose.append(acc)
